--- conflicted
+++ resolved
@@ -466,11 +466,6 @@
     pad = np.zeros((1, 80, target_T - T), dtype=feats_np.dtype)
     return np.concatenate([feats_np, pad], axis=2)
 
-<<<<<<< HEAD
-def transcribe_audio(audio_array_float32, sampling_rate=16000, language="Indonesian"):
-    # Hailo encoder + HF decoder
-    if hailo_enc is not None and hf_processor is not None and hf_decoder is not None:
-=======
 def transcribe_audio(audio_array_float32, sampling_rate=44100, language="Indonesian"):
     """Transcribe audio either via Hailo encoder or the faster-whisper fallback."""
     if (
@@ -478,7 +473,6 @@
         and MODELS.hf_processor is not None
         and MODELS.hf_decoder is not None
     ):
->>>>>>> 387e4d28
         try:
             import time
             import numpy as np
@@ -875,15 +869,9 @@
     return True
 
 ONLINE_WAKE_WORD_CHECK_INTERVAL = 2
-<<<<<<< HEAD
-ONLINE_WAKE_WORD_RECORD_DURATION = 4 
-SAMPLE_RATE = 16000 
-SAMPLE_WIDTH_BYTES = 2 
-=======
 ONLINE_WAKE_WORD_RECORD_DURATION = 4
 SAMPLE_RATE = 44100
 SAMPLE_WIDTH_BYTES = 2
->>>>>>> 387e4d28
 
 def run_vosk_wake_word_detector(wake_event, vosk_recognizer, main_loop_flag, samplerate, result_language_container):
     print("Vosk wake word detector thread dimulai.")
@@ -1155,21 +1143,12 @@
         sys.exit(1)
 
     try:
-<<<<<<< HEAD
-        device_info = sd.query_devices(None, "input") 
-        SAMPLERATE = int(device_info.get("default_samplerate", 16000))
-        print(f"Menggunakan samplerate: {SAMPLERATE} Hz dari perangkat input default.")
-    except Exception as e:
-        print(f"PERINGATAN: Gagal mendapatkan default samplerate dari SoundDevice: {e}. Menggunakan default 16000 Hz.")
-        SAMPLERATE = 16000
-=======
         device_info = sd.query_devices(None, "input")
         samplerate = int(device_info.get("default_samplerate", 44100))
         print(f"Menggunakan samplerate: {samplerate} Hz dari perangkat input default.")
     except Exception as exc:
         print(f"PERINGATAN: Gagal mendapatkan default samplerate dari SoundDevice: {exc}. Menggunakan default 44100 Hz.")
         samplerate = 44100
->>>>>>> 387e4d28
 
     audio_stream = None
     vosk_thread = None
@@ -1285,17 +1264,6 @@
                         break
 
                     remaining_time = command_mode_timeout - (current_loop_time - command_session_start_time)
-<<<<<<< HEAD
-                    
-                    if not relevant_command_processed_this_session.is_set() and main_loop_active_flag.is_set():
-                        print(f"\nSilahkan ucapkan perintah (Bahasa: {current_predicted_language}, Sisa waktu: {remaining_time:.0f} detik)...")
-                        command_sampling_rate = 16000 
-                        recorded_audio_cmd_float32 = record_audio(
-                            duration=3, 
-                            sampling_rate=command_sampling_rate,
-                            dynamic=True,
-                            noise_reduce=True
-=======
                     print(f"\nSilahkan ucapkan perintah (Bahasa: {current_predicted_language}, Sisa waktu: {remaining_time:.0f} detik)...")
                     command_sampling_rate = 44100
                     recorded_audio_cmd_float32 = record_audio(
@@ -1320,7 +1288,6 @@
                                 main_loop_active_flag,
                             ),
                             daemon=True,
->>>>>>> 387e4d28
                         )
                         cmd_thread.start()
                         active_command_threads.append(cmd_thread)
